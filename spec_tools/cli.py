"""Command-line interface for spec-tools."""

import argparse
import sys
from pathlib import Path

from .linter import SpecLinter
from .markdown_link_validator import MarkdownLinkValidator
<<<<<<< HEAD
from .spec_coverage_linter import SpecCoverageLinter
from .structure_linter import StructureLinter
=======
from .markdown_schema_validator import MarkdownSchemaValidator
>>>>>>> 1d4d493e


def cmd_lint(args) -> int:
    """Execute the lint command.

    Args:
        args: Parsed command-line arguments.

    Returns:
        Exit code (0 for success, 1 for failure).
    """
    try:
        linter = SpecLinter(
            root_dir=Path(args.directory),
            allowlist_file=args.allowlist,
            use_gitignore=not args.no_gitignore,
        )

        # Run lint
        result = linter.lint()

        # Print results
        if args.verbose or not result.is_valid:
            print(result)
        elif result.is_valid:
            print(f"✓ All {result.total_files} files matched allowlist patterns")

        # Return appropriate exit code
        return 0 if result.is_valid else 1

    except FileNotFoundError as e:
        print(f"Error: {e}", file=sys.stderr)
        return 1
    except ValueError as e:
        print(f"Error: {e}", file=sys.stderr)
        return 1
    except Exception as e:
        print(f"Unexpected error: {e}", file=sys.stderr)
        if args.verbose:
            raise
        return 1


def cmd_check_links(args) -> int:
    """Execute the check-links command.

    Args:
        args: Parsed command-line arguments.

    Returns:
        Exit code (0 for success, 1 for failure).
    """
    try:
        validator = MarkdownLinkValidator(
            root_dir=Path(args.directory),
            config_file=args.config,
            timeout=args.timeout,
            max_concurrent=args.max_concurrent,
            check_external=not args.no_external,
            use_gitignore=not args.no_gitignore,
        )

        # Run validation
        result = validator.validate(verbose=args.verbose)

        # Print results
        if args.verbose or not result.is_valid:
            print(result)
        elif result.is_valid:
            print(
                f"✓ All {result.valid_links} links valid "
                f"({result.private_links} private links skipped)"
            )

        # Return appropriate exit code
        return 0 if result.is_valid else 1

    except Exception as e:
        print(f"Error: {e}", file=sys.stderr)
        if args.verbose:
            raise
        return 1


<<<<<<< HEAD
def cmd_check_coverage(args) -> int:
    """Execute the check-coverage command.
=======
def cmd_check_schema(args) -> int:
    """Execute the check-schema command.
>>>>>>> 1d4d493e

    Args:
        args: Parsed command-line arguments.

    Returns:
        Exit code (0 for success, 1 for failure).
    """
    try:
<<<<<<< HEAD
        linter = SpecCoverageLinter(
            root_dir=Path(args.directory),
            specs_dir=Path(args.specs_dir) if args.specs_dir else None,
            tests_dir=Path(args.tests_dir) if args.tests_dir else None,
        )

        # Run linter
        result = linter.lint()

        # Print results
        print(result)
=======
        validator = MarkdownSchemaValidator(
            root_dir=Path(args.directory),
            config_file=args.config,
            respect_gitignore=not args.no_gitignore,
        )

        # Run validation
        result = validator.validate()

        # Print results
        if args.verbose or not result.is_valid:
            print(result)
        elif result.is_valid:
            print(f"✓ All {result.valid_files} markdown files conform to schema")
>>>>>>> 1d4d493e

        # Return appropriate exit code
        return 0 if result.is_valid else 1

    except Exception as e:
        print(f"Error: {e}", file=sys.stderr)
        if args.verbose:
            raise
        return 1


<<<<<<< HEAD
def cmd_check_structure(args) -> int:
    """Execute the check-structure command.

    Args:
        args: Parsed command-line arguments.

    Returns:
        Exit code (0 for success, 1 for failure).
    """
    try:
        linter = StructureLinter(
            root_dir=Path(args.directory),
            specs_dir=Path(args.specs_dir) if args.specs_dir else None,
            tests_dir=Path(args.tests_dir) if args.tests_dir else None,
        )

        # Run linter
        result = linter.lint()

        # Print results
        print(result)

        # Return appropriate exit code
        return 0 if result.is_valid else 1

    except Exception as e:
        print(f"Error: {e}", file=sys.stderr)
        if args.verbose:
            raise
        return 1


def main(argv: list | None = None) -> int:
=======
def main(argv: Optional[list] = None) -> int:
>>>>>>> 1d4d493e
    """Main entry point for the CLI.

    Args:
        argv: Command-line arguments. Defaults to sys.argv[1:].

    Returns:
        Exit code (0 for success, 1 for failure).
    """
    parser = argparse.ArgumentParser(
        prog="spec-tools",
        description="Tools for spec-driven development",
        formatter_class=argparse.RawDescriptionHelpFormatter,
    )

    parser.add_argument(
        "--version",
        action="version",
        version="%(prog)s 0.1.0",
    )

    # Create subparsers for different tools
    subparsers = parser.add_subparsers(dest="command", help="Available tools")

    # Lint command
    lint_parser = subparsers.add_parser(
        "lint",
        help="Validate that all files match patterns in an allowlist",
        formatter_class=argparse.RawDescriptionHelpFormatter,
        epilog="""
Examples:
  # Lint the current directory
  spec-tools lint

  # Lint a specific directory
  spec-tools lint /path/to/project

  # Use a custom allowlist file
  spec-tools lint --allowlist .myallowlist

  # Don't use .gitignore patterns
  spec-tools lint --no-gitignore

Allowlist file format:
  The allowlist file uses gitignore-style glob patterns.
  Each line is a pattern. Lines starting with # are comments.

  Example .specallowlist:
    # Documentation
    *.md
    docs/**/*.rst

    # Source code
    src/**/*.py
    tests/**/*.py

    # Config files
    *.toml
    *.yaml

    # Specs with specific naming
    specs/research-[0-9][0-9][0-9]-*.md
        """,
    )

    lint_parser.add_argument(
        "directory",
        nargs="?",
        default=".",
        help="Directory to lint (default: current directory)",
    )

    lint_parser.add_argument(
        "--allowlist",
        "-a",
        default=None,
        help="Path to allowlist file (default: .specallowlist)",
    )

    lint_parser.add_argument(
        "--no-gitignore",
        action="store_true",
        help="Don't respect .gitignore patterns",
    )

    lint_parser.add_argument(
        "--verbose",
        "-v",
        action="store_true",
        help="Verbose output",
    )

    lint_parser.set_defaults(func=cmd_lint)

    # Check-links command
    check_links_parser = subparsers.add_parser(
        "check-links",
        help="Validate hyperlinks in markdown files",
        formatter_class=argparse.RawDescriptionHelpFormatter,
        epilog="""
Examples:
  # Check links in current directory
  spec-tools check-links

  # Check links in a specific directory
  spec-tools check-links /path/to/docs

  # Use a custom config file
  spec-tools check-links --config .myconfigfile

  # Skip external URL validation
  spec-tools check-links --no-external

  # Set timeout for external URLs
  spec-tools check-links --timeout 30

Configuration file format (.speclinkconfig):
  The config file lists private URL patterns to skip validation.
  Each line is a pattern. Lines starting with # are comments.

  Example .speclinkconfig:
    # Private domains
    internal.company.com
    localhost

    # Private URL prefixes
    https://private.example.com/
    http://localhost:
    http://127.0.0.1:

Link validation rules:
  - Internal links: Checked relative to the markdown file
  - Anchors: Validated against headings in target files
  - External URLs: HTTP requests verify accessibility
  - Private URLs: Matched patterns are skipped
        """,
    )

    check_links_parser.add_argument(
        "directory",
        nargs="?",
        default=".",
        help="Directory to check (default: current directory)",
    )

    check_links_parser.add_argument(
        "--config",
        "-c",
        default=None,
        help="Path to config file (default: .speclinkconfig)",
    )

    check_links_parser.add_argument(
        "--timeout",
        "-t",
        type=int,
        default=10,
        help="Timeout for external URL requests in seconds (default: 10)",
    )

    check_links_parser.add_argument(
        "--max-concurrent",
        "-m",
        type=int,
        default=10,
        help="Maximum concurrent external URL requests (default: 10)",
    )

    check_links_parser.add_argument(
        "--no-external",
        action="store_true",
        help="Skip external URL validation",
    )

    check_links_parser.add_argument(
        "--no-gitignore",
        action="store_true",
        help="Don't respect .gitignore patterns",
    )

    check_links_parser.add_argument(
        "--verbose",
        "-v",
        action="store_true",
        help="Verbose output",
    )

    check_links_parser.set_defaults(func=cmd_check_links)

<<<<<<< HEAD
    # Check-coverage command
    check_coverage_parser = subparsers.add_parser(
        "check-coverage",
        help="Validate that all spec requirements have corresponding tests",
        formatter_class=argparse.RawDescriptionHelpFormatter,
        epilog="""
Examples:
  # Check spec coverage in current directory
  spec-tools check-coverage

  # Check coverage in a specific directory
  spec-tools check-coverage /path/to/project

  # Use custom specs and tests directories
  spec-tools check-coverage --specs-dir my-specs --tests-dir my-tests

How it works:
  This tool validates spec-to-test traceability by:
  1. Extracting requirement IDs from spec files (e.g., REQ-001, NFR-001)
  2. Finding pytest.mark.req markers in test files
  3. Verifying each requirement has at least one test
  4. Reporting requirements without tests

Test marking format:
  Use pytest markers to link tests to requirements:

  @pytest.mark.req("REQ-001")
  def test_something():
      '''Test for requirement REQ-001.'''
      ...

  # For tests covering multiple requirements:
  @pytest.mark.req("REQ-001", "REQ-002")
  def test_combined():
      '''Test for requirements REQ-001 and REQ-002.'''
      ...
        """,
    )

    check_coverage_parser.add_argument(
        "directory",
        nargs="?",
        default=".",
        help="Root directory of the project (default: current directory)",
    )

    check_coverage_parser.add_argument(
        "--specs-dir",
        default=None,
        help="Directory containing spec files (default: <directory>/specs)",
    )

    check_coverage_parser.add_argument(
        "--tests-dir",
        default=None,
        help="Directory containing test files (default: <directory>/tests)",
    )

    check_coverage_parser.add_argument(
        "--verbose",
        "-v",
        action="store_true",
        help="Verbose output",
    )

    check_coverage_parser.set_defaults(func=cmd_check_coverage)

    # Check-structure command
    check_structure_parser = subparsers.add_parser(
        "check-structure",
        help="Validate that spec files have corresponding test files/directories",
        formatter_class=argparse.RawDescriptionHelpFormatter,
        epilog="""
Examples:
  # Check structure in current directory
  spec-tools check-structure

  # Check structure in a specific directory
  spec-tools check-structure /path/to/project

  # Use custom specs and tests directories
  spec-tools check-structure --specs-dir my-specs --tests-dir my-tests

How it works:
  This tool validates spec-to-test structure alignment by:
  1. Finding all spec files in the specs directory
  2. Verifying each spec has a corresponding test file or directory
  3. Reporting specs without tests

Structure conventions:
  For a spec file: specs/foo-bar.md
  Expected test paths:
    - tests/test_foo_bar.py  (single test file)
    - tests/foo_bar/         (test directory)

  Note: Having test files without corresponding specs is allowed.
  These are typically unit tests that don't directly correspond to
  a spec requirement (e.g., testing implementation details).
        """,
    )

    check_structure_parser.add_argument(
        "directory",
        nargs="?",
        default=".",
        help="Root directory of the project (default: current directory)",
    )

    check_structure_parser.add_argument(
        "--specs-dir",
        default=None,
        help="Directory containing spec files (default: <directory>/specs)",
    )

    check_structure_parser.add_argument(
        "--tests-dir",
        default=None,
        help="Directory containing test files (default: <directory>/tests)",
    )

    check_structure_parser.add_argument(
=======
    # Check-schema command
    check_schema_parser = subparsers.add_parser(
        "check-schema",
        help="Validate markdown files against a defined schema",
        formatter_class=argparse.RawDescriptionHelpFormatter,
        epilog="""
Examples:
  # Check schema in current directory
  spec-tools check-schema

  # Check schema in a specific directory
  spec-tools check-schema /path/to/specs

  # Use a custom config file
  spec-tools check-schema --config .myschemaconfig

Schema validation includes:
  - Required and optional metadata fields
  - Heading structure and hierarchy
  - EARS format compliance for requirements
  - Body content validation

Default schema (no config file):
  - Files: specs/*.md
  - Metadata: ID, Version, Date, Status
  - Headings: H1 (Specification: ...), H2 (Overview), H2 (Requirements)
  - EARS format validation for requirements sections
        """,
    )

    check_schema_parser.add_argument(
        "directory",
        nargs="?",
        default=".",
        help="Directory to check (default: current directory)",
    )

    check_schema_parser.add_argument(
        "--config",
        "-c",
        default=None,
        help="Path to schema config file (default: .specschemaconfig)",
    )

    check_schema_parser.add_argument(
        "--no-gitignore",
        action="store_true",
        help="Don't respect .gitignore patterns",
    )

    check_schema_parser.add_argument(
>>>>>>> 1d4d493e
        "--verbose",
        "-v",
        action="store_true",
        help="Verbose output",
    )

<<<<<<< HEAD
    check_structure_parser.set_defaults(func=cmd_check_structure)
=======
    check_schema_parser.set_defaults(func=cmd_check_schema)
>>>>>>> 1d4d493e

    # Parse arguments
    args = parser.parse_args(argv)

    # If no command specified, show help
    if not args.command:
        parser.print_help()
        return 1

    # Execute the command
    return args.func(args)


if __name__ == "__main__":
    sys.exit(main())<|MERGE_RESOLUTION|>--- conflicted
+++ resolved
@@ -6,12 +6,9 @@
 
 from .linter import SpecLinter
 from .markdown_link_validator import MarkdownLinkValidator
-<<<<<<< HEAD
+from .markdown_schema_validator import MarkdownSchemaValidator
 from .spec_coverage_linter import SpecCoverageLinter
 from .structure_linter import StructureLinter
-=======
-from .markdown_schema_validator import MarkdownSchemaValidator
->>>>>>> 1d4d493e
 
 
 def cmd_lint(args) -> int:
@@ -96,13 +93,8 @@
         return 1
 
 
-<<<<<<< HEAD
 def cmd_check_coverage(args) -> int:
     """Execute the check-coverage command.
-=======
-def cmd_check_schema(args) -> int:
-    """Execute the check-schema command.
->>>>>>> 1d4d493e
 
     Args:
         args: Parsed command-line arguments.
@@ -111,7 +103,6 @@
         Exit code (0 for success, 1 for failure).
     """
     try:
-<<<<<<< HEAD
         linter = SpecCoverageLinter(
             root_dir=Path(args.directory),
             specs_dir=Path(args.specs_dir) if args.specs_dir else None,
@@ -123,22 +114,6 @@
 
         # Print results
         print(result)
-=======
-        validator = MarkdownSchemaValidator(
-            root_dir=Path(args.directory),
-            config_file=args.config,
-            respect_gitignore=not args.no_gitignore,
-        )
-
-        # Run validation
-        result = validator.validate()
-
-        # Print results
-        if args.verbose or not result.is_valid:
-            print(result)
-        elif result.is_valid:
-            print(f"✓ All {result.valid_files} markdown files conform to schema")
->>>>>>> 1d4d493e
 
         # Return appropriate exit code
         return 0 if result.is_valid else 1
@@ -150,7 +125,6 @@
         return 1
 
 
-<<<<<<< HEAD
 def cmd_check_structure(args) -> int:
     """Execute the check-structure command.
 
@@ -183,10 +157,42 @@
         return 1
 
 
+def cmd_check_schema(args) -> int:
+    """Execute the check-schema command.
+
+    Args:
+        args: Parsed command-line arguments.
+
+    Returns:
+        Exit code (0 for success, 1 for failure).
+    """
+    try:
+        validator = MarkdownSchemaValidator(
+            root_dir=Path(args.directory),
+            config_file=args.config,
+            respect_gitignore=not args.no_gitignore,
+        )
+
+        # Run validation
+        result = validator.validate()
+
+        # Print results
+        if args.verbose or not result.is_valid:
+            print(result)
+        elif result.is_valid:
+            print(f"✓ All {result.valid_files} markdown files conform to schema")
+
+        # Return appropriate exit code
+        return 0 if result.is_valid else 1
+
+    except Exception as e:
+        print(f"Error: {e}", file=sys.stderr)
+        if args.verbose:
+            raise
+        return 1
+
+
 def main(argv: list | None = None) -> int:
-=======
-def main(argv: Optional[list] = None) -> int:
->>>>>>> 1d4d493e
     """Main entry point for the CLI.
 
     Args:
@@ -375,7 +381,6 @@
 
     check_links_parser.set_defaults(func=cmd_check_links)
 
-<<<<<<< HEAD
     # Check-coverage command
     check_coverage_parser = subparsers.add_parser(
         "check-coverage",
@@ -497,7 +502,14 @@
     )
 
     check_structure_parser.add_argument(
-=======
+        "--verbose",
+        "-v",
+        action="store_true",
+        help="Verbose output",
+    )
+
+    check_structure_parser.set_defaults(func=cmd_check_structure)
+
     # Check-schema command
     check_schema_parser = subparsers.add_parser(
         "check-schema",
@@ -549,18 +561,13 @@
     )
 
     check_schema_parser.add_argument(
->>>>>>> 1d4d493e
         "--verbose",
         "-v",
         action="store_true",
         help="Verbose output",
     )
 
-<<<<<<< HEAD
-    check_structure_parser.set_defaults(func=cmd_check_structure)
-=======
     check_schema_parser.set_defaults(func=cmd_check_schema)
->>>>>>> 1d4d493e
 
     # Parse arguments
     args = parser.parse_args(argv)
