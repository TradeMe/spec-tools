--- conflicted
+++ resolved
@@ -54,7 +54,9 @@
 python_files = ["test_*.py"]
 python_classes = ["Test*"]
 python_functions = ["test_*"]
-<<<<<<< HEAD
+markers = [
+    "req: marks tests as linked to specific requirements (e.g., @pytest.mark.req('REQ-001'))"
+]
 
 # Coverage configuration
 [tool.coverage.run]
@@ -77,9 +79,4 @@
 use_gitignore = true
 
 [tool.spec-tools.check-schema]
-use_gitignore = true
-=======
-markers = [
-    "req: marks tests as linked to specific requirements (e.g., @pytest.mark.req('REQ-001'))"
-]
->>>>>>> 8fc24631
+use_gitignore = true